version: 2
updates:
  - package-ecosystem: "cargo"
    cooldown:
<<<<<<< HEAD
      default-days: 7
=======
      default-days: 5
>>>>>>> a6d779db
    directory: "/"
    schedule:
      interval: "weekly"
    open-pull-requests-limit: 1
    allow:
      - dependency-type: "all"  # includes indirect dependencies
    groups:
      all-dependencies:
        patterns:
          - "*"
    commit-message:
      prefix: "chore(deps)"
    reviewers:
      - "ThomasTNO"
    labels:
      - "dependencies"
      - "rust"

  - package-ecosystem: "github-actions"
    cooldown:
<<<<<<< HEAD
      default-days: 7
=======
      default-days: 5
>>>>>>> a6d779db
    directory: "/"
    schedule:
      # Check for updates to GitHub Actions every week
      interval: "weekly"
    commit-message:
      prefix: "chore(deps)"
    labels:
      - "actions"<|MERGE_RESOLUTION|>--- conflicted
+++ resolved
@@ -2,11 +2,7 @@
 updates:
   - package-ecosystem: "cargo"
     cooldown:
-<<<<<<< HEAD
-      default-days: 7
-=======
       default-days: 5
->>>>>>> a6d779db
     directory: "/"
     schedule:
       interval: "weekly"
@@ -27,11 +23,7 @@
 
   - package-ecosystem: "github-actions"
     cooldown:
-<<<<<<< HEAD
-      default-days: 7
-=======
       default-days: 5
->>>>>>> a6d779db
     directory: "/"
     schedule:
       # Check for updates to GitHub Actions every week
