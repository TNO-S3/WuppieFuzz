--- conflicted
+++ resolved
@@ -1,45 +1,28 @@
-<<<<<<< HEAD
 use anyhow::{Context, Result};
 
 use libafl::corpus::Corpus;
 use libafl::events::EventFirer;
 use libafl::executors::{Executor, HasObservers};
 use libafl::feedbacks::{DifferentIsNovel, Feedback, MapFeedback, MaxReducer, TimeFeedback};
+use libafl::inputs::UsesInput;
 use libafl::mutators::StdScheduledMutator;
 use libafl::observers::{CanTrack, ExplicitTracking, MultiMapObserver, TimeObserver};
 use libafl::schedulers::{
     powersched::PowerSchedule, IndexesLenTimeMinimizerScheduler, PowerQueueScheduler,
 };
 use libafl::stages::{CalibrationStage, StdPowerMutationalStage};
-use libafl::state::{HasCorpus, HasExecutions, State};
+use libafl::state::{HasCorpus, HasExecutions, UsesState};
 use libafl::{feedback_or, ExecutionProcessor};
 use libafl::{ExecuteInputResult, HasNamedMetadata};
 
 use libafl_bolts::current_time;
 use libafl_bolts::prelude::OwnedMutSlice;
+use libafl_bolts::tuples::MatchName;
 use openapiv3::OpenAPI;
-=======
-use core::marker::PhantomData;
-#[cfg(windows)]
-use std::ptr::write_volatile;
-use std::{
-    borrow::Cow,
-    fs::create_dir_all,
-    ops::DerefMut,
-    path::PathBuf,
-    sync::{
-        atomic::{AtomicBool, Ordering},
-        Arc, Mutex,
-    },
-    time::{Duration, Instant},
-};
->>>>>>> c8d91eb1
-
-use anyhow::{Context, Result};
+
 #[allow(unused_imports)]
 use libafl::Fuzzer; // This may be marked unused, but will make the compiler give you crucial error messages
 use libafl::{
-<<<<<<< HEAD
     corpus::OnDiskCorpus,
     events::{Event, SimpleEventManager},
     executors::ExitKind,
@@ -48,6 +31,7 @@
     observers::StdMapObserver,
 };
 use libafl_bolts::{current_nanos, rands::StdRand, tuples::tuple_list};
+use std::marker::PhantomData;
 use std::ops::DerefMut;
 
 use std::fs::create_dir_all;
@@ -63,54 +47,6 @@
 use crate::{
     configuration::Configuration, coverage_clients::CoverageClient, input::OpenApiInput,
     monitors::CoverageMonitor, openapi_mutator::havoc_mutations_openapi, state::OpenApiFuzzerState,
-=======
-    corpus::{Corpus, OnDiskCorpus},
-    events::{Event, EventFirer, SimpleEventManager},
-    executors::{
-        hooks::inprocess::inprocess_get_event_manager, inprocess::InProcessExecutor, Executor,
-        ExitKind, HasObservers,
-    },
-    feedback_or,
-    feedbacks::{
-        CrashFeedback, DifferentIsNovel, Feedback, MapFeedback, MaxMapFeedback, MaxReducer,
-        TimeFeedback,
-    },
-    fuzzer::StdFuzzer,
-    inputs::{BytesInput, UsesInput},
-    monitors::{AggregatorOps, UserStats, UserStatsValue},
-    mutators::StdScheduledMutator,
-    observers::{CanTrack, ExplicitTracking, MultiMapObserver, StdMapObserver, TimeObserver},
-    schedulers::{
-        powersched::PowerSchedule, IndexesLenTimeMinimizerScheduler, PowerQueueScheduler,
-    },
-    stages::{CalibrationStage, StdPowerMutationalStage},
-    state::{HasCorpus, HasExecutions, NopState, UsesState},
-    ExecuteInputResult, ExecutionProcessor, HasNamedMetadata,
-};
-use libafl_bolts::{
-    current_nanos, current_time,
-    prelude::OwnedMutSlice,
-    rands::StdRand,
-    tuples::{tuple_list, MatchName},
-};
-use log::{debug, error, info};
-use openapiv3::OpenAPI;
-
-use crate::{
-    configuration::{Configuration, CrashCriterion},
-    coverage_clients::{endpoint::EndpointCoverageClient, CoverageClient},
-    input::OpenApiInput,
-    monitors::CoverageMonitor,
-    openapi::{
-        build_request::build_request_from_input,
-        curl_request::CurlRequest,
-        validate_response::{validate_response, Response},
-    },
-    openapi_mutator::havoc_mutations_openapi,
-    parameter_feedback::ParameterFeedback,
-    reporting::Reporting,
-    state::OpenApiFuzzerState,
->>>>>>> c8d91eb1
 };
 
 /// Main fuzzer function.
@@ -388,114 +324,4 @@
     let report_path = PathBuf::from("reports").join(timestamp);
     create_dir_all(&report_path).expect("unable to make reports directory");
     report_path
-<<<<<<< HEAD
-=======
-}
-
-/// How often to print a new log line
-const CLIENT_STATS_TIME_WINDOW_SECS: u64 = 5;
-
-#[derive(Clone, Copy)]
-struct LoggingStats {
-    performed_requests: u64,
-    last_window_time: Instant,
-    last_covered: u64,
-    last_endpoint_covered: u64,
-}
-
-impl LoggingStats {
-    fn new() -> Self {
-        Self {
-            performed_requests: 0,
-            last_window_time: Instant::now(),
-            last_covered: 0,
-            last_endpoint_covered: 0,
-        }
-    }
-}
-
-/// Updates the LibAFL event manager with coverage information fetched from the
-/// endpoint coverage monitor and any line coverage client. Also updates the given
-/// (MySqLite) reporter
-fn update_coverage<F: FnMut(String)>(
-    code_coverage_client: &mut Box<dyn CoverageClient>,
-    endpoint_coverage_client: &mut Arc<Mutex<EndpointCoverageClient>>,
-    reporter: &dyn Reporting<i64>,
-    stats: &mut LoggingStats,
-    _print_fn: F,
-) {
-    code_coverage_client.fetch_coverage(true);
-    let (covered, total) = code_coverage_client.max_coverage_ratio();
-    endpoint_coverage_client.fetch_coverage(true);
-    let (e_covered, e_total) = endpoint_coverage_client.max_coverage_ratio();
-
-    // This input is needed for event_manager.fire, but it doesn't seem to make
-    // a difference whether it is meaningful or not, and cloning the entire thing
-    // in the harness (because it's immutable there and we need it to be mutable)
-    // seems wasteful.
-    let mut state = NopState::new();
-
-    // Add own user stats
-    let cov_stats = UserStatsValue::Ratio(covered, total);
-    let end_cov_stats = UserStatsValue::Ratio(e_covered, e_total);
-
-    let req_stats = UserStatsValue::Number(stats.performed_requests);
-
-    let event_manager = unsafe {
-        inprocess_get_event_manager::<SimpleEventManager<CoverageMonitor<F>, NopState<BytesInput>>>(
-        )
-        .expect("Can not load the event manager")
-    };
-
-    if covered != stats.last_covered {
-        stats.last_covered = covered;
-        // send the coverage stats to the event manager for use in the monitor
-        if let Err(e) = event_manager.fire(
-            &mut state,
-            Event::UpdateUserStats {
-                name: Cow::Borrowed("wuppiefuzz_code_coverage"),
-                value: UserStats::new(cov_stats, AggregatorOps::None),
-                phantom: PhantomData,
-            },
-        ) {
-            error!("Err: failed to fire event{:?}", e)
-        }
-    }
-
-    if e_covered != stats.last_endpoint_covered {
-        stats.last_endpoint_covered = e_covered;
-        // send the coverage stats to the event manager for use in the monitor
-        if let Err(e) = event_manager.fire(
-            &mut state,
-            Event::UpdateUserStats {
-                name: Cow::Borrowed("wuppiefuzz_endpoint_coverage"),
-                value: UserStats::new(end_cov_stats, AggregatorOps::None),
-                phantom: PhantomData,
-            },
-        ) {
-            error!("Err: failed to fire event{:?}", e)
-        }
-    }
-
-    let current_time = Instant::now();
-    let diff = current_time
-        .duration_since(stats.last_window_time)
-        .as_secs();
-    if diff > CLIENT_STATS_TIME_WINDOW_SECS {
-        stats.last_window_time = current_time;
-        // send the request stats to the event manager for use in the monitor
-        if let Err(e) = event_manager.fire(
-            &mut state,
-            Event::UpdateUserStats {
-                name: Cow::Borrowed("requests"),
-                value: UserStats::new(req_stats, AggregatorOps::None),
-                phantom: PhantomData,
-            },
-        ) {
-            error!("Err: failed to fire event{:?}", e)
-        }
-    }
-
-    reporter.report_coverage(covered, total, e_covered, e_total)
->>>>>>> c8d91eb1
 }