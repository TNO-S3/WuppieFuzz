--- conflicted
+++ resolved
@@ -14,7 +14,6 @@
 };
 
 use crate::{
-    initial_corpus::dependency_graph::path_context_component,
     openapi::JsonContent,
     parameter_access::{ParameterAccess, ParameterAccessElement, ParameterAccessElements},
 };
@@ -43,7 +42,6 @@
     /// Both the name and the context are 'stemmed', i.e. reduced to a base grammatical
     /// form, so the normalization is the same if a word is sometimes plural, or British
     /// and American spellings are mixed.
-<<<<<<< HEAD
     ///
     /// In general, the context is the URL-path and the name is the name of the parameter.
     /// For Body parameters, the name is a '/'-separated list of names and indices
@@ -51,20 +49,8 @@
     ///
     /// TODO: make clear decisions how about exact meaning of context and document this.
     pub fn new(name: String, context: Option<String>, parameter_access: ParameterAccess) -> Self {
-        // let normal_name = nested_access
-        //     .elements
-        //     .last()
-        //     .unwrap_or(&ParameterAccessElement::Name("".to_owned()))
-        //     .to_string();
-        Self {
-            normalized: stem(&name),
-            name,
-            context,
-            parameter_access,
-=======
-    pub fn new(name: &'a str, context: Option<&str>) -> Self {
         match context {
-            Some(context) => {
+            Some(ref context) => {
                 // Catch the case where the context word is also included in the name,
                 // like `widget_id` for context `widgets`. Often, this same value is then
                 // called `id` in other context, such as when part of a `Widget` object
@@ -79,19 +65,21 @@
                 {
                     "id"
                 } else {
-                    name
+                    &name
                 };
-
                 Self {
+                    normalized: stem(context) + "|" + &stem(no_context_name),
                     name,
-                    normalized: stem(context) + "|" + &stem(no_context_name),
+                    context: Some(context.to_string()),
+                    parameter_access,
                 }
             }
             None => Self {
+                normalized: stem(&name),
                 name,
-                normalized: stem(name),
+                context,
+                parameter_access,
             },
->>>>>>> e6405b25
         }
     }
 }
@@ -125,7 +113,7 @@
         // stem('resource') + "id"
         openapiv3::ParameterKind::Query { .. } => {
             return ParameterNormalization::new(
-                parameter.data.name.clone().into(),
+                parameter.data.name.clone(),
                 path_context_component(path),
                 ParameterAccess::request_query(parameter.data.name.clone()),
             );
@@ -139,7 +127,7 @@
         openapiv3::ParameterKind::Path { .. } => {
             if let Some(end) = path.find(&format!("/{{{}}}", parameter.data.name)) {
                 return ParameterNormalization::new(
-                    parameter.data.name.clone().into(),
+                    parameter.data.name.clone(),
                     path_context_component(&path[..end]),
                     ParameterAccess::request_path(parameter.data.name.clone()),
                 );
@@ -155,6 +143,7 @@
     // ParameterNormalization::new(parameter.data.name.clone().into(), None)
 
     // NEW: We are lost at this point, we NEED a ParameterAccess. Just panic for now.
+    // TODO: find a solution
     panic!("Could not normalize parameter {:?}", parameter.data.name)
 }
 
@@ -176,7 +165,7 @@
         context.clone(),
         ReqResp::Resp,
     );
-    log::warn!("Context:\n{:?}\nNormalized:\n{:?}", context, result);
+    log::warn!("Context:\n{context:?}\nNormalized:\n{result:?}");
     result
 }
 
@@ -199,7 +188,57 @@
 /// names in a schema if it contains an object or an array of objects.
 fn normalize_schema<'a>(
     api: &'a OpenAPI,
-<<<<<<< HEAD
+    schema: &'a Schema,
+    context: Option<String>,
+    access: ParameterAccess,
+) -> Option<Vec<ParameterNormalization>> {
+    match &schema.kind {
+        SchemaKind::Type(openapiv3::Type::Object(o)) => {
+            Some(normalize_object_type(api, o, context, access))
+        }
+        SchemaKind::Type(openapiv3::Type::Array(a)) => {
+            let inner_schema = a.items.as_ref()?.resolve(api);
+            match inner_schema.kind {
+                SchemaKind::Type(openapiv3::Type::Object(ref o)) => {
+                    Some(normalize_object_type(api, o, context, access))
+                }
+                // No support for nested arrays - semantic meaning not obvious
+                _ => None,
+            }
+        }
+        SchemaKind::Type(_) => {
+            // Other types do not have a name, return an empty vec so their key in the
+            // enclosing object/array is still included.
+            Some(vec![])
+        }
+        openapiv3::SchemaKind::AllOf { all_of } if all_of.len() == 1 => {
+            // If only a single property is in this AllOf, return an example from it.
+            normalize_schema(api, all_of[0].resolve(api), context, access)
+        }
+        openapiv3::SchemaKind::Any(_) => {
+            log::warn!(
+                "Normalizing example parameters for this schema is not supported, it's too flexible."
+            );
+            None
+        }
+        SchemaKind::AnyOf { any_of } if any_of.len() == 1 => {
+            normalize_schema(api, any_of[0].resolve(api), context, access)
+        }
+        openapiv3::SchemaKind::Not { not: _ } => {
+            log::warn!(concat!(
+                "Normalizing example parameters for negated schemas is not supported, it is unclear what to generate. ",
+                "See https://swagger.io/docs/specification/v3_0/data-models/oneof-anyof-allof-not/#not"
+            ));
+            None
+        }
+        _ => None,
+    }
+}
+
+/// MediaType is the internal type used for objects, both input (POST) and
+/// output (GET). This function normalizes the field names.
+fn normalize_media_type<'a>(
+    api: &'a OpenAPI,
     media_type: &'a MediaType,
     context: Option<String>,
     req_resp: ReqResp,
@@ -209,92 +248,7 @@
         ReqResp::Req => ParameterAccess::request_body(ParameterAccessElements::new()),
         ReqResp::Resp => ParameterAccess::response_body(ParameterAccessElements::new()),
     };
-    log::error!("ACCESS: {:?}", access);
-    normalize_schema(
-        api, schema, context, // req_resp,
-        access,
-    )
-}
-
-fn normalize_schema<'a>(
-    api: &'a OpenAPI,
-    schema: &'a Schema,
-    context: Option<String>,
-    // req_resp: ReqResp,
-    access: ParameterAccess,
-) -> Option<Vec<ParameterNormalization>> {
-    match &schema.kind {
-        SchemaKind::Type(openapiv3::Type::Object(o)) => {
-            Some(normalize_object_type(api, o, context, access))
-        }
-        SchemaKind::Type(openapiv3::Type::Array(a)) => {
-=======
-    path: &str,
-    schema: &'a Schema,
-) -> Option<Vec<ParameterNormalization<'a>>> {
-    match schema.kind {
-        SchemaKind::Type(openapiv3::Type::Object(ref o)) => Some(normalize_object_type(path, o)),
-        SchemaKind::Type(openapiv3::Type::Array(ref a)) => {
->>>>>>> e6405b25
-            let inner_schema = a.items.as_ref()?.resolve(api);
-            match inner_schema.kind {
-                SchemaKind::Type(openapiv3::Type::Object(ref o)) => {
-                    Some(normalize_object_type(api, o, context, access))
-                }
-                // No support for nested arrays - semantic meaning not obvious
-                _ => None,
-            }
-        }
-<<<<<<< HEAD
-        SchemaKind::Type(_) => {
-            // Other types do not have a name, return an empty vec so their key in the
-            // enclosing object/array is still included.
-            Some(vec![])
-        }
-        openapiv3::SchemaKind::AllOf { all_of } => {
-            // If only a single property is in this AllOf, return an example from it.
-            if all_of.len() == 1 {
-                normalize_schema(api, all_of[0].resolve(api), context, access)
-            } else {
-                log::warn!(concat!(
-                    "Normalizing example parameters for the allOf keyword with more than one schema is not supported. ",
-                    "See https://swagger.io/docs/specification/v3_0/data-models/oneof-anyof-allof-not/#allof"
-                ));
-                None
-            }
-        }
-        openapiv3::SchemaKind::Any(_) => {
-            log::warn!(
-                "Normalizing example parameters for this schema is not supported, it's too flexible."
-            );
-            None
-        }
-        openapiv3::SchemaKind::Not { not: _ } => {
-            log::warn!(concat!(
-                "Normalizing example parameters for negated schemas is not supported, it is unclear what to generate. ",
-                "See https://swagger.io/docs/specification/v3_0/data-models/oneof-anyof-allof-not/#not"
-            ));
-            None
-=======
-        SchemaKind::AllOf { ref all_of } if all_of.len() == 1 => {
-            normalize_schema(api, path, all_of[0].resolve(api))
-        }
-        SchemaKind::AnyOf { ref any_of } if any_of.len() == 1 => {
-            normalize_schema(api, path, any_of[0].resolve(api))
->>>>>>> e6405b25
-        }
-        _ => None,
-    }
-}
-
-/// MediaType is the internal type used for objects, both input (POST) and
-/// output (GET). This function normalizes the field names.
-fn normalize_media_type<'a>(
-    api: &'a OpenAPI,
-    path: &str,
-    media_type: &'a MediaType,
-) -> Option<Vec<ParameterNormalization<'a>>> {
-    normalize_schema(api, path, media_type.schema.as_ref()?.resolve(api))
+    normalize_schema(api, schema, context, access)
 }
 
 fn normalize_object_type<'a>(
@@ -328,17 +282,16 @@
         .collect()
 }
 
-<<<<<<< HEAD
-=======
 /// Find the context of a request from the path.
 ///
 /// For a path like /albums/artist/{artist_id}, you get albums, so the answer is albums.
 /// For a path like /albums/{album_id}/songs, you get songs, so the answer is songs.
 /// This function chooses splits the path at {parameters}, and from the last section
 /// chooses the first component.
-fn path_context_component(path: &str) -> Option<&str> {
+pub(crate) fn path_context_component(path: &str) -> Option<String> {
     path.rsplit('}')
         .flat_map(|series| series.split('/'))
+        .map(|x| x.to_owned())
         .find(|component| !component.is_empty() && !component.starts_with('{'))
 }
 
@@ -346,7 +299,6 @@
     porter_stemmer::stem(name).to_lowercase()
 }
 
->>>>>>> e6405b25
 #[cfg(test)]
 mod tests {
     use super::*;
@@ -356,60 +308,80 @@
     // fn test_parameter_normalization_new() {
     //     assert_eq!(
     //         ParameterNormalization {
-    //             name: "widget".into(),
+    //             name: "widget",
     //             normalized: "widget".into(),
-    //             parameter_access: ParameterAccess::request_query("test".to_string()),
-    //             ..Default::default()
-    //         },
-    //         ParameterNormalization::new("widget".into(), None)
-    //     );
-    //     assert_eq!(
-    //         ParameterNormalization {
-    //             name: "widgets".into(),
+    //         },
+    //         ParameterNormalization::new("widget", None)
+    //     );
+    //     assert_eq!(
+    //         ParameterNormalization {
+    //             name: "widgets",
     //             normalized: "widget".into(),
-    //             ..Default::default()
-    //         },
-    //         ParameterNormalization::new("widgets".into(), None)
-    //     );
-    //     assert_eq!(
-    //         ParameterNormalization {
-    //             name: "widget".into(),
+    //         },
+    //         ParameterNormalization::new("widgets", None)
+    //     );
+    //     assert_eq!(
+    //         ParameterNormalization {
+    //             name: "widget",
     //             normalized: "aircraft|widget".into(),
-    //             ..Default::default()
-    //         },
-    //         ParameterNormalization::new("widget".into(), Some("aircraft".to_owned()))
-    //     );
-    //     assert_eq!(
-    //         ParameterNormalization {
-    //             name: "widget".into(),
+    //         },
+    //         ParameterNormalization::new("widget", Some("aircraft"))
+    //     );
+    //     assert_eq!(
+    //         ParameterNormalization {
+    //             name: "widget",
     //             normalized: "aircraft|widget".into(),
-    //             ..Default::default()
-    //         },
-    //         ParameterNormalization::new("widget".into(), Some("aircrafts".to_owned()))
-    //     );
-    //     assert_eq!(
-    //         ParameterNormalization {
-    //             name: "country_id".into(),
+    //         },
+    //         ParameterNormalization::new("widget", Some("aircrafts"))
+    //     );
+    //     assert_eq!(
+    //         ParameterNormalization {
+    //             name: "country_id",
     //             normalized: "countri|id".into(),
-    //             ..Default::default()
-    //         },
-    //         ParameterNormalization::new("country_id".into(), Some("countries".to_owned()))
-    //     );
-    //     assert_eq!(
-    //         ParameterNormalization {
-    //             name: "id".into(),
+    //         },
+    //         ParameterNormalization::new("country_id", Some("countries"))
+    //     );
+    //     assert_eq!(
+    //         ParameterNormalization {
+    //             name: "id",
     //             normalized: "countri|id".into(),
-    //             ..Default::default()
-    //         },
-    //         ParameterNormalization::new("id".into(), Some("countries".to_owned()))
-    //     );
-    //     assert_eq!(
-    //         ParameterNormalization {
-    //             name: "widget_id".into(),
+    //         },
+    //         ParameterNormalization::new("id", Some("countries"))
+    //     );
+    //     assert_eq!(
+    //         ParameterNormalization {
+    //             name: "widget_id",
     //             normalized: "countri|widget_id".into(),
-    //             ..Default::default()
-    //         },
-    //         ParameterNormalization::new("widget_id".into(), Some("countries".to_owned()))
+    //         },
+    //         ParameterNormalization::new("widget_id", Some("countries"))
+    //     );
+    //     assert_eq!(
+    //         ParameterNormalization {
+    //             name: "pet-id",
+    //             normalized: "pet|id".into(),
+    //         },
+    //         ParameterNormalization::new("pet-id", Some("pets"))
+    //     );
+    //     assert_eq!(
+    //         ParameterNormalization {
+    //             name: "petId",
+    //             normalized: "pet|id".into(),
+    //         },
+    //         ParameterNormalization::new("petId", Some("pets"))
+    //     );
+    //     assert_eq!(
+    //         ParameterNormalization {
+    //             name: "petid",
+    //             normalized: "pet|id".into(),
+    //         },
+    //         ParameterNormalization::new("petid", Some("pet"))
+    //     );
+    //     assert_eq!(
+    //         ParameterNormalization {
+    //             name: "PetID",
+    //             normalized: "pet|id".into(),
+    //         },
+    //         ParameterNormalization::new("PetID", Some("pet"))
     //     );
     // }
 
@@ -443,51 +415,6 @@
             Some("aaa".to_owned()),
             path_context_component("/aaa/bbb/{ccc}/")
         );
-<<<<<<< HEAD
-=======
-        assert_eq!(
-            ParameterNormalization {
-                name: "pet-id",
-                normalized: "pet|id".into(),
-            },
-            ParameterNormalization::new("pet-id", Some("pets"))
-        );
-        assert_eq!(
-            ParameterNormalization {
-                name: "petId",
-                normalized: "pet|id".into(),
-            },
-            ParameterNormalization::new("petId", Some("pets"))
-        );
-        assert_eq!(
-            ParameterNormalization {
-                name: "petid",
-                normalized: "pet|id".into(),
-            },
-            ParameterNormalization::new("petid", Some("pet"))
-        );
-        assert_eq!(
-            ParameterNormalization {
-                name: "PetID",
-                normalized: "pet|id".into(),
-            },
-            ParameterNormalization::new("PetID", Some("pet"))
-        );
-    }
-
-    #[test]
-    fn test_path_last_component() {
-        assert_eq!(Some("aaa"), path_context_component("/aaa/bbb"));
-        assert_eq!(Some("aaa"), path_context_component("/aaa/bbb/"));
-        assert_eq!(Some("bbb"), path_context_component("/bbb"));
-        assert_eq!(Some("bbb"), path_context_component("/bbb/"));
-        assert_eq!(Some("aaa"), path_context_component("/aaa/bbb/{ccc}"));
-        assert_eq!(Some("aaa"), path_context_component("/aaa/bbb/{ccc}/"));
-        assert_eq!(Some("ccc"), path_context_component("/aaa/{bbb}/ccc"));
-        assert_eq!(Some("ccc"), path_context_component("/aaa/{bbb}/ccc/"));
-        assert_eq!(Some("aaa"), path_context_component("/aaa/bbb/{ccc}"));
-        assert_eq!(Some("aaa"), path_context_component("/aaa/bbb/{ccc}/"));
->>>>>>> e6405b25
         assert_eq!(None, path_context_component(""));
         assert_eq!(None, path_context_component("/"));
         assert_eq!(None, path_context_component("/{aaa}"));
