--- conflicted
+++ resolved
@@ -223,7 +223,6 @@
                     );
                     if exit_kind == ExitKind::Crash {
                         break 'chain;
-<<<<<<< HEAD
                     } else {
                         if let Err(validation_err) =
                             validate_response(self.api, &request, &response)
@@ -241,8 +240,6 @@
                         if response.status().is_success() {
                             parameter_feedback.process_response(request_index, response);
                         }
-=======
->>>>>>> 4e9c6e72
                     }
                 }
                 Err(transport_error) => {
