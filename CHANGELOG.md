--- conflicted
+++ resolved
@@ -10,15 +10,10 @@
   [#111](https://github.com/TNO-S3/WuppieFuzz/pull/111)
 - Generate example parameters for the OpenAPI `allOf` keyword with just a
   single schema in [#118](https://github.com/TNO-S3/WuppieFuzz/pull/118)
-<<<<<<< HEAD
 - Support logging in the output-corpus subcommand in [#121](https://github.com/TNO-S3/WuppieFuzz/pull/121)
 - Corpus minimization added in [#146](https://github.com/TNO-S3/WuppieFuzz/pull/146)
-=======
-- Support logging in the output-corpus subcommand in
-  [#121](https://github.com/TNO-S3/WuppieFuzz/pull/121)
 - Exit and notify user when instrumentation is not working in
   [#145](https://github.com/TNO-S3/WuppieFuzz/pull/145)
->>>>>>> b47b0bd2
 
 ## Fixes
 
