[package]
name = "wuppiefuzz"
version = "1.3.0"
authors = [
    "TNO Software and System Security"
]
edition = "2024"
license = "Apache-2.0"
repository = "https://github.com/TNO-S3/WuppieFuzz"
build = "build.rs"
description = "A coverage-guided REST API fuzzer developed on top of LibAFL"

[package.metadata.wix]
upgrade-guid = "A7114AC3-CB9E-48AC-90D9-766CE09CF336"
path-guid = "5DF1AA51-6503-49B6-9561-010755C05AD8"
license = false
eula = false

[features]
default = ["std"]
std = []

[profile.dev]
panic = "unwind"
opt-level = 0
debug = 2

[profile.release]
panic = "abort"
lto = true
codegen-units = 1
opt-level = 3
debug = true

# The profile that 'cargo dist' will build with
[profile.dist]
inherits = "release"
lto = "thin"

[build-dependencies]
cargo-license = "0.7.0"

[dependencies]
ahash = "0.8"
anyhow = "1.0.100"
base64 = "0.22.1"
build_html = "2.7.0"
byteorder = "1.5.0"
cesu8 = "1.1.0"
chrono = "0.4.42"
clap = { version = "4.5.49", features = ["cargo", "derive", "env"] }
ctrlc = "3.5.0"
env_logger = "0.11.8"
indexmap = { version = "2.11.4", features = ["serde"] }
indicatif = "0.18.0"
iter-read = "1.1.0"
itertools = "0.14.0"
json_env_logger2 = "0.2.1"
lazy_static = "1.5.0"
lcov = "0.8"
libafl = { git = "https://github.com/AFLplusplus/LibAFL.git", rev = "a3773a3c932e0e061dc59f01ecfd2e44535d2007", features = ["clap", "cmin"] }
libafl_bolts = { git = "https://github.com/AFLplusplus/LibAFL.git", rev = "a3773a3c932e0e061dc59f01ecfd2e44535d2007", features = ["prelude"] }
log = { version = "0.4.28", features = ["serde"] }
num = { version = "0.4.3", default-features = false }
num-derive = "0.4.2"
num-traits = { version = "0.2", default-features = false }
once_cell = "1.21.3"
openapiv3-extended = { version = "6.0.1", features = ["v2"] }
openssl = { version = "0.10", features = ["vendored"] }
petgraph = "0.8.3"
porter-stemmer = "0.1.2"
rand = "0.9.2"
rand_regex = "0.18.1"
regex = "1.12.2"
reqwest = { version = "0.12.24", features = ["blocking", "json"] }
reqwest_cookie_store = "0.9.0"
rusqlite = { version = "0.37.0", features = ["bundled"] }
serde = { version = "1.0", default-features = false, features = [
    "alloc",
    "derive",
] }
serde_json = "1.0"
serde_urlencoded = "0.7.1"
serde_yaml = "0.9.34"
<<<<<<< HEAD
tempfile = "3.22.0"
=======
strum = { version = "0.27.2", features = ["derive"] }
tempfile = "3.21.0"
>>>>>>> 0b704056
unicode-truncate = "2.0.0"
url = { version = "2.5.7", features = ["serde"] }
urlencoding = "2.1.3"
walkdir = "2.5.0"

# Config for 'dist'
[workspace.metadata.dist]
# The preferred dist version to use in CI (Cargo.toml SemVer syntax)
cargo-dist-version = "0.29.0"
# CI backends to support
ci = "github"
# The installers to generate for each app
installers = ["shell", "powershell", "msi"]
# Target platforms to build apps for (Rust target-triple syntax)
targets = ["aarch64-apple-darwin", "x86_64-apple-darwin", "x86_64-unknown-linux-gnu", "x86_64-pc-windows-msvc"]
# Path that installers should place binaries in
install-path = "CARGO_HOME"
# Whether to install an updater program
install-updater = true

[workspace.metadata.dist.github-custom-runners]
aarch64-apple-darwin = "macos-14"

[workspace.metadata.dist.github-action-commits]
"actions/checkout" = "08c6903cd8c0fde910a37f88322edcfb5dd907a8"
"actions/upload-artifact" = "ea165f8d65b6e75b540449e92b4886f43607fa02"
"actions/download-artifact" = "634f93cb2916e3fdff6788551b99b062d0335ce0"<|MERGE_RESOLUTION|>--- conflicted
+++ resolved
@@ -82,12 +82,8 @@
 serde_json = "1.0"
 serde_urlencoded = "0.7.1"
 serde_yaml = "0.9.34"
-<<<<<<< HEAD
 tempfile = "3.22.0"
-=======
 strum = { version = "0.27.2", features = ["derive"] }
-tempfile = "3.21.0"
->>>>>>> 0b704056
 unicode-truncate = "2.0.0"
 url = { version = "2.5.7", features = ["serde"] }
 urlencoding = "2.1.3"
