[package]
name = "wuppiefuzz"
version = "1.3.0"
authors = [
    "TNO Software and System Security"
]
edition = "2024"
license = "Apache-2.0"
repository = "https://github.com/TNO-S3/WuppieFuzz"
build = "build.rs"
description = "A coverage-guided REST API fuzzer developed on top of LibAFL"

[package.metadata.wix]
upgrade-guid = "A7114AC3-CB9E-48AC-90D9-766CE09CF336"
path-guid = "5DF1AA51-6503-49B6-9561-010755C05AD8"
license = false
eula = false

[features]
default = ["std"]
std = []

[profile.dev]
panic = "unwind"
opt-level = 0
debug = 2

[profile.release]
panic = "abort"
lto = true
codegen-units = 1
opt-level = 3
debug = true

# The profile that 'cargo dist' will build with
[profile.dist]
inherits = "release"
lto = "thin"

[build-dependencies]
cargo-license = "0.7.0"

[dependencies]
ahash = "0.8"
anyhow = "1.0.100"
base64 = "0.22.1"
build_html = "2.7.0"
byteorder = "1.5.0"
cesu8 = "1.1.0"
chrono = "0.4.42"
clap = { version = "4.5.48", features = ["cargo", "derive", "env"] }
ctrlc = "3.5.0"
env_logger = "0.11.8"
indexmap = { version = "2.11.4", features = ["serde"] }
indicatif = "0.18.0"
iter-read = "1.1.0"
itertools = "0.14.0"
json_env_logger2 = "0.2.1"
lazy_static = "1.5.0"
lcov = "0.8"
<<<<<<< HEAD
libafl = { git = "https://github.com/ThomasTNO/LibAFL.git", rev = "4f4d02b2999bade91bd4139f3d3634614ae75d6b", features = ["clap", "cmin"] }
libafl_bolts = { git = "https://github.com/ThomasTNO/LibAFL.git", rev = "4f4d02b2999bade91bd4139f3d3634614ae75d6b", features = ["prelude"] }
log = { version = "0.4.27", features = ["serde"] }
=======
libafl = { git = "https://github.com/AFLplusplus/LibAFL.git", rev = "d6daf1c55ab081f7f6b039b4146a2302d807c85a", features = ["clap", "cmin"] }
libafl_bolts = { git = "https://github.com/AFLplusplus/LibAFL.git", rev = "d6daf1c55ab081f7f6b039b4146a2302d807c85a", features = ["prelude"] }
log = { version = "0.4.28", features = ["serde"] }
>>>>>>> 53a355fa
num = { version = "0.4.3", default-features = false }
num-derive = "0.4.2"
num-traits = { version = "0.2", default-features = false }
once_cell = "1.21.3"
openapiv3-extended = { version = "6.0.1", features = ["v2"] }
openssl = { version = "0.10", features = ["vendored"] }
petgraph = "0.8.2"
porter-stemmer = "0.1.2"
rand = "0.9.2"
rand_regex = "0.18.1"
regex = "1.11.2"
reqwest = { version = "0.12.23", features = ["blocking", "json"] }
reqwest_cookie_store = "0.9.0"
rusqlite = { version = "0.37.0", features = ["bundled"] }
serde = { version = "1.0", default-features = false, features = [
    "alloc",
    "derive",
] }
serde_json = "1.0"
serde_urlencoded = "0.7.1"
serde_yaml = "0.9.34"
tempfile = "3.22.0"
unicode-truncate = "2.0.0"
url = { version = "2.5.7", features = ["serde"] }
urlencoding = "2.1.3"
walkdir = "2.5.0"

# Config for 'dist'
[workspace.metadata.dist]
pr-run-mode = "upload"
# The preferred dist version to use in CI (Cargo.toml SemVer syntax)
cargo-dist-version = "0.29.0"
# CI backends to support
ci = "github"
# The installers to generate for each app
installers = ["shell", "powershell", "msi"]
# Target platforms to build apps for (Rust target-triple syntax)
targets = ["aarch64-apple-darwin", "x86_64-apple-darwin", "x86_64-unknown-linux-gnu", "x86_64-pc-windows-msvc"]
# Path that installers should place binaries in
install-path = "CARGO_HOME"
# Whether to install an updater program
install-updater = true

[workspace.metadata.dist.dependencies.homebrew]
z3 = '*'

[workspace.metadata.dist.dependencies.chocolatey]
z3 = '*'

[workspace.metadata.dist.dependencies.apt]
z3 = '*'

[workspace.metadata.dist.github-custom-runners]
aarch64-apple-darwin = "macos-14"<|MERGE_RESOLUTION|>--- conflicted
+++ resolved
@@ -58,15 +58,9 @@
 json_env_logger2 = "0.2.1"
 lazy_static = "1.5.0"
 lcov = "0.8"
-<<<<<<< HEAD
 libafl = { git = "https://github.com/ThomasTNO/LibAFL.git", rev = "4f4d02b2999bade91bd4139f3d3634614ae75d6b", features = ["clap", "cmin"] }
 libafl_bolts = { git = "https://github.com/ThomasTNO/LibAFL.git", rev = "4f4d02b2999bade91bd4139f3d3634614ae75d6b", features = ["prelude"] }
 log = { version = "0.4.27", features = ["serde"] }
-=======
-libafl = { git = "https://github.com/AFLplusplus/LibAFL.git", rev = "d6daf1c55ab081f7f6b039b4146a2302d807c85a", features = ["clap", "cmin"] }
-libafl_bolts = { git = "https://github.com/AFLplusplus/LibAFL.git", rev = "d6daf1c55ab081f7f6b039b4146a2302d807c85a", features = ["prelude"] }
-log = { version = "0.4.28", features = ["serde"] }
->>>>>>> 53a355fa
 num = { version = "0.4.3", default-features = false }
 num-derive = "0.4.2"
 num-traits = { version = "0.2", default-features = false }
